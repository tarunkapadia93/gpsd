### SCons build recipe for the GPSD project

# Important targets:
#
# build     - build the software (default)
# dist      - make distribution tarball
# install   - install programs, libraties, and manual pages
# uninstall - undo an install
#
# check     - run regression and unit tests.
# splint    - run the splint static tester on the code
# cppcheck  - run the cppcheck static tester on the code
# xmllint   - run xmllint on the documentation
# testbuild - test-build the code from a tarball

# Unfinished items:
# * Qt binding
# * Out-of-directory builds: see http://www.scons.org/wiki/UsingBuildDir

# Release identification begins here
gpsd_version = "3.0~dev"
libgps_major = 20
libgps_minor = 0
libgps_age   = 0
# Release identification ends here

EnsureSConsVersion(1,2,0)

import os, sys, commands, glob
from distutils.util import get_platform

#
# Build-control options
#

def internalize(s):
    return s.replace('-', '_')

boolopts = (
    # GPS protocols
    ("nmea",          True,  "NMEA support"),
    ("ashtech",       True,  "Ashtech support"),
    ("earthmate",     True,  "DeLorme EarthMate Zodiac support"),
    ("evermore",      True,  "EverMore binary support"),
    ("fv18",          True,  "San Jose Navigation FV-18 support"),
    ("garmin",        True,  "Garmin kernel driver support"),
    ("garmintxt",     True,  "Garmin Simple Text support"),
    ("geostar",       True,  "Geostar Protocol support"),
    ("itrax",         True,  "iTrax hardware support"),
    ("mtk3301",       True,  "MTK-3301 support"),
    ("navcom",        True,  "Navcom support"),
    ("oncore",        True,  "Motorola OnCore chipset support"),
    ("sirf",          True,  "SiRF chipset support"),
    ("superstar2",    True,  "Novatel SuperStarII chipset support"),
    ("tnt",           True,  "True North Technologies support"),
    ("tripmate",      True,  "DeLorme TripMate support"),
    ("tsip",          True,  "Trimble TSIP support"),
    ("ubx",           True,  "UBX Protocol support"),
    # Non-GPS protocols
    ("aivdm",         True,  "AIVDM support"),
    ("gpsclock",      True,  "GPSClock support"),
    ("ntrip",         True,  "NTRIP support"),
    ("oceanserver",   True,  "OceanServer support"),
    ("rtcm104v2",     True,  "rtcm104v2 support"),
    ("rtcm104v3",     True,  "rtcm104v3 support"),
    # Time service
    ("ntpshm",        True,  "NTP time hinting support"),
    ("pps",           True,  "PPS time syncing support"),
    ("pps_on_cts",    False, "PPS pulse on CTS rather than DCD"),
    # Export methods
    ("socket-export", True,  "data export over sockets"),
    ("dbus-export",   False,  "enable DBUS export support"),
    ("shm-export",    True,  "export via shared memory"),
    # Communication
    ("bluez",         False, "BlueZ support for Bluetooth devices"),
    ("ipv6",          True,  "build IPv6 support"),
    # Client-side options
    ("clientdebug",   True,  "client debugging support"),
    ("oldstyle",      True,  "oldstyle (pre-JSON) protocol support"),
    ("libgpsmm",      True,  "build C++ bindings"),
    ("libQgpsmm",     False, "build QT bindings"),
    ("reconfigure",   True,  "allow gpsd to change device settings"),
    ("controlsend",   True,  "allow gpsctl/gpsmon to change device settings"),
    ("cheapfloats",   True,  "float ops are cheap, compute error estimates"),
    ("squelch",       False, "squelch gpsd_report/gpsd_hexdump to save cpu"),
    # Miscellaneous
    ("profiling",     False, "Build with profiling enabled"),
    ("timing",        True,  "latency timing support"),
    ("control-socket",True,  "control socket for hotplug notifications")
    )
for (name, default, help) in boolopts:
    internal_name = internalize(name)
    if default:
        AddOption('--disable-'+ name,
                  dest=internal_name,
                  default=True,
                  action="store_false",
                  help=help)
    else:
        AddOption('--enable-'+ name,
                  dest=internal_name,
                  default=False,
                  action="store_true",
                  help=help)

nonboolopts = (
    ("gpsd-user",   "USER",     "privilege revocation user",     ""),
    ("gpsd-group",  "GROUP",    "privilege revocation group",    ""),
    
    ("prefix",      "PREFIX",   "",      "/usr/local/"),

    ("limited-max-clients", "CLIENTS",  "maximum allowed clients",       0),
    ("limited-max-devices", "DEVICES",  "maximum allowed devices",       0),
    ("fixed-port-speed",    "SPEED",    "fixed serial port speed",       0),
    )
for (name, metavar, help, default) in nonboolopts:
        internal_name = internalize(name)
        AddOption('--enable-'+ name,
                  type='string',
                  dest=internal_name,
                  metavar=metavar,
                  default=default,
                  nargs=1,
                  action="store",
                  help=help)

AddOption("--prefix",
          type="string",
          dest="prefix",
          metavar="PREFIX",
          default="/usr/local",
          nargs=1,
          action="store",
          help="installation path prefix")

pathopts = (
    ("sysconfdir",  "SYCONFDIR","system configuration directory","/etc"),
    ("bindir",      "BINDIR",   "application binaries directory","/bin"),
    ("libdir",      "LIBDIR",   "dystem libraries",              "/lib"),
    ("sbindir",     "SBINDIR",  "system binaries directory",     "/sbin"),
    ("mandir",      "MANDIR",   "manual pages directory",        "/share/man"),
    ("docdir",      "DOCDIR",   "documents directory",           "/share/doc"),
    )
for (name, metavar, help, default) in pathopts:
    internal_name = internalize(name)
    AddOption('--' + name,
              type='string',
              metavar=metavar,
              default=default,
              nargs=1,
              action="store",
              help=help)

#
# Environment creation
#

env = Environment(tools=["default", "tar"], toolpath = ["scons"])
env.SConsignFile(".sconsign.dblite")

env['VERSION'] = gpsd_version

env.Append(LIBPATH=['.'])

# Placeholder so we can kluge together something like VPATH builds
# $SRCDIR replaces occurrences for $(srcdir) in the autotools build.
env['SRCDIR'] = '.'

# Because absolute paths are safer
for variant in ['python2.7', 'python2.6', 'python2.5', 'python2.4', "python"]:
    python = WhereIs(variant)
    if python:
        env["PYTHON"] = python
        break
else:
    print "No Python - how are you running this script?"
    Exit(1)

if env['CC'] == 'gcc':
    # Enable all GCC warnings except uninitialized and
    # missing-field-initializers, which we can't help triggering because
    # of the way some of the JSON code is generated.
    # Also not including -Wcast-qual
    env.Append(CFLAGS=Split('''-Wextra -Wall -Wno-uninitialized
                            -Wno-missing-field-initializers -Wcast-align
                            -Wmissing-declarations -Wmissing-prototypes
                            -Wstrict-prototypes -Wpointer-arith -Wreturn-type
                            -D_GNU_SOURCE'''))

# Tell generated binaries to look in the current directory for
# shared libraries. Should be handled sanely by scons on all systems.
# Not good to use '.' or a relative path here; it's a security risk.
# At install time we should use chrpath to remove RPATH from the executables
# again.
env.Append(RPATH=os.path.realpath(os.curdir))

# Give deheader a way to set compiler flags
if 'MORECFLAGS' in os.environ:
    env.Append(CFLAGS=Split(os.environ['MORECFLAGS']))

# Should we build with profiling?
if ARGUMENTS.get('profiling', 0):
    env.Append(CCFLAGS=['-pg'])
    env.Append(LDFLAGS=['-pg'])

<<<<<<< HEAD
# Get a slight speedup by not doing automatic RCS and SCCS fetches.
env.SourceCode('.', None)
=======

# Should we build with debug symbols?
if ARGUMENTS.get('debug', 0):
    env.Append(CCFLAGS=['-g'])
    env.Append(CCFLAGS=['-O0'])
else:
    env.Append(CCFLAGS=['-O2'])

>>>>>>> 65e9ede0

## Build help

if GetOption("help"):
    Return()

## Configuration

def CheckPKG(context, name):
    context.Message( 'Checking for %s... ' % name )
    ret = context.TryAction('pkg-config --exists \'%s\'' % name)[0]
    context.Result( ret )
    return ret

def CheckChrpath(context):
    context.Message( 'Checking for chrpath... ')
    ret = context.TryAction('chrpath -v')[0]
    context.Result( ret )
    return ret

config = Configure(env, custom_tests = { 'CheckPKG' : CheckPKG, 'CheckChrpath' : CheckChrpath })

confdefs = ["/* gpsd_config.h.  Generated by scons, do not hand-hack.  */\n\n"]

confdefs.append('#define VERSION "%s"\n\n' % gpsd_version)

cxx = config.CheckCXX()

for f in ("daemon", "strlcpy", "strlcat"):
    if config.CheckFunc(f):
        confdefs.append("#define HAVE_%s 1\n\n" % f.upper())
    else:
        confdefs.append("/* #undef HAVE_%s */\n\n" % f.upper())

if config.CheckLib('ncurses'):
    ncurseslibs = ['ncurses']
else:
    ncurseslibs = []

if config.CheckPKG('libusb-1.0'):
    confdefs.append("#define HAVE_LIBUSB 1\n\n")
    env.MergeFlags(['!pkg-config libusb-1.0 --cflags'])
    flags = env.ParseFlags('!pkg-config libusb-1.0 --libs')
    usblibs = flags['LIBS']
else:
    confdefs.append("/* #undef HAVE_LIBUSB */\n\n")
    usblibs = []

if config.CheckLib('libpthread'):
    confdefs.append("#define HAVE_LIBPTHREAD 1\n\n")
    # System library - no special flags
    pthreadlibs = ["pthread"]
else:
    confdefs.append("/* #undef HAVE_LIBPTHREAD */\n\n")
    pthreadlibs = []

if config.CheckLib('librt'):
    confdefs.append("#define HAVE_LIBRT 1\n\n")
    # System library - no special flags
    rtlibs = ["rt"]
else:
    confdefs.append("/* #undef HAVE_LIBRT */\n\n")
    rtlibs = []

dbus_export_value = GetOption(internalize('dbus-export'))
if type(dbus_export_value) == type(True) and dbus_export_value and config.CheckPKG('dbus-1') and config.CheckPKG('dbus-glib-1'):
    confdefs.append("#define HAVE_DBUS 1\n\n")
    env.MergeFlags(['!pkg-config --cflags dbus-glib-1 dbus-1'])
    dbus_xmit = env.ParseFlags('!pkg-config --libs dbus-1')
    dbus_xmit_libs = dbus_xmit['LIBS']
    dbus_recv = env.ParseFlags('!pkg-config --libs dbus-glib-1')
    dbus_recv_libs = dbus_recv['LIBS']
else:
    confdefs.append("/* #undef HAVE_DBUS */\n\n")
    dbus_xmit_libs = []
    dbus_recv_libs = []

if config.CheckPKG('bluez'):
    confdefs.append("#define HAVE_BLUEZ 1\n\n")
    env.MergeFlags(['!pkg-config bluez --cflags'])
    flags = env.ParseFlags('!pkg-config bluez --libs')
    bluezlibs = flags['LIBS']
else:
    confdefs.append("/* #undef HAVE_BLUEZ */\n\n")
    bluezlibs = []

if config.CheckHeader("sys/timepps.h"):
    confdefs.append("#define HAVE_SYS_TIMEPPS_H 1\n\n")
else:
    confdefs.append("/* #undef HAVE_SYS_TIMEPPS_H */\n\n")

if config.CheckChrpath():
    have_chrpath = True
else:
    have_chrpath = False

# Map options to libraries required to support them that might be absent.
optionrequires = {
    "bluez": ["libbluez"],
    "dbus_export" : ["libdbus-1", "libdbus-glib-1"],
    }

keys = map(lambda x: (x[0],x[2]), boolopts) + map(lambda x: (x[0],x[2]), nonboolopts) + map(lambda x: (x[0],x[2]), pathopts)
keys.sort()
for (key,help) in keys:
    key = internalize(key)
    value = GetOption(key)

    if value and key in optionrequires:
        for required in optionrequires[key]:
            if not config.CheckLib(required):
                print "%s not found, %s cannot be enabled." % (required, key)
                value = False
                break

    # This is a kluge.  It's meant to make the behavior of this recipe be
    # plug-compatible with the autotools build.  When we discard the autotools
    # build, it can be removed.
    if key == "sysconfdir":
        env.Append(CFLAGS='-DSYSCONFDIR=\'"%s"\'' \
                   % os.path.join(GetOption("prefix"), value))
        continue

    confdefs.append("/* %s */\n"%help)
    if type(value) == type(True):
        if value:
            confdefs.append("#define %s_ENABLE 1\n\n" % key.upper())
        else:
            confdefs.append("/* #undef %s_ENABLE */\n\n" % key.upper())
    elif value in (0, ""):
        confdefs.append("/* #undef %s */\n\n" % key.upper())
    else:
        if type(value) == type(-1):
            confdefs.append("#define %d %s\n\n" % (key.upper(), value))
        elif type(value) == type(""):
            confdefs.append("#define %s \"%s\"\n\n" % (key.upper(), value))
        else:
            raise ValueError

confdefs.append('''
/* will not handle pre-Intel Apples that can run big-endian */
#if defined __BIG_ENDIAN__
#define WORDS_BIGENDIAN 1
#else
#undef WORDS_BIGENDIAN
#endif

/* Some libcs do not have strlcat/strlcpy. Local copies are provided */
#ifndef HAVE_STRLCAT
# ifdef __cplusplus
extern "C" {
# endif
size_t strlcat(/*@out@*/char *dst, /*@in@*/const char *src, size_t size);
# ifdef __cplusplus
}
# endif
#endif
#ifndef HAVE_STRLCPY
# ifdef __cplusplus
extern "C" {
# endif
size_t strlcpy(/*@out@*/char *dst, /*@in@*/const char *src, size_t size);
# ifdef __cplusplus
}
# endif
#endif

#define GPSD_CONFIG_H
''')

with open("gpsd_config.h", "w") as ofp:
    ofp.writelines(confdefs)

manbuilder = None
mangenerator = ''
if WhereIs("xsltproc"):
    mangenerator = 'xsltproc'
    docbook_url_stem = 'http://docbook.sourceforge.net/release/xsl/current/'
    docbook_man_uri = docbook_url_stem + 'manpages/docbook.xsl'
    docbook_html_uri = docbook_url_stem + 'html/docbook.xsl'
    build = "xsltproc --nonet %s $SOURCE >$TARGET"
    htmlbuilder = build % docbook_html_uri
    manbuilder = build % docbook_man_uri
elif WhereIs("xmlto"):
    mangenerator = 'xmlto'
    htmlbuilder = "xmlto html-nochunks $SOURCE; mv `basename $TARGET` $TARGET"
    manbuilder = "xmlto man $SOURCE; mv `basename $TARGET` $TARGET"
else:
    print "Neither xsltproc nor xmlto found, documentation cannot be built."
if manbuilder:
    env['BUILDERS']["Man"] = Builder(action=manbuilder)
    env['BUILDERS']["HTML"] = Builder(action=htmlbuilder,
                                      src_suffix=".xml", suffix=".html")

# Gentoo systems can have a problem with the Python path
if os.path.exists("/etc/gentoo-release"):
    print "This is a Gentoo system."
    print "Adjust your PYTHONPATH to see library directories under /usr/local/lib"

env = config.Finish()

## Two shared libraries provide most of the code for the C programs

libgps_sources = [
	"ais_json.c",
	"daemon.c",
	"gpsutils.c",
	"geoid.c",
	"gpsdclient.c",
	"gps_maskdump.c",
	"hex.c",
	"json.c",
	"libgps_core.c",
	"libgps_json.c",
	"libgps_shm.c",
        "libgps_sock.c",
	"netlib.c",
	"rtcm2_json.c",
	"shared_json.c",
	"strl.c",
]
if cxx and GetOption('libgpsmm'):
    libgps_sources.append("libgpsmm.cpp")

libgpsd_sources = [
	"bits.c",
	"bsd-base64.c",
	"crc24q.c",
	"gpsd_json.c",
	"isgps.c",
	"libgpsd_core.c",
	"net_dgpsip.c",
	"net_gnss_dispatch.c",
	"net_ntrip.c",
	"packet.c",
	"pseudonmea.c",
	"serial.c",
	"srecord.c",
	"subframe.c",
	"timebase.c",
	"drivers.c",
	"driver_aivdm.c",
	"driver_evermore.c",
	"driver_garmin.c",
	"driver_garmin_txt.c",
	"driver_geostar.c",
	"driver_italk.c",
	"driver_navcom.c",
	"driver_nmea.c",
	"driver_oncore.c",
	"driver_rtcm2.c",
	"driver_rtcm3.c",
	"driver_sirf.c",
	"driver_superstar2.c",
	"driver_tsip.c",
	"driver_ubx.c",
	"driver_zodiac.c",
]

compiled_gpslib = env.SharedLibrary(target="gps", source=libgps_sources)
compiled_gpsdlib = env.SharedLibrary(target="gpsd", source=libgpsd_sources)

# The libraries have dependencies on system libraries

gpslibs = ["gps", "m"]
gpsdlibs = ["gpsd"] + usblibs + bluezlibs + gpslibs

# Source groups

gpsd_sources = ['gpsd.c','ntpshm.c','shmexport.c','dbusexport.c']

gpsmon_sources = [
    'gpsmon.c',
    'monitor_italk.c',
    'monitor_nmea.c',
    'monitor_oncore.c',
    'monitor_sirf.c',
    'monitor_superstar2.c',
    'monitor_tnt.c',
    'monitor_ubx.c',
    ]

## Production programs
gpsd = env.Program('gpsd', gpsd_sources,
                   LIBS = gpsdlibs + pthreadlibs + rtlibs + dbus_xmit_libs)
gpsdecode = env.Program('gpsdecode', ['gpsdecode.c'], LIBS=gpsdlibs+pthreadlibs+rtlibs)
gpsctl = env.Program('gpsctl', ['gpsctl.c'], LIBS=gpsdlibs+pthreadlibs+rtlibs)
gpsmon = env.Program('gpsmon', gpsmon_sources, LIBS=gpsdlibs + ncurseslibs)
gpspipe = env.Program('gpspipe', ['gpspipe.c'], LIBS=gpslibs)
gpxlogger = env.Program('gpxlogger', ['gpxlogger.c'], LIBS=gpslibs+dbus_recv_libs)
lcdgps = env.Program('lcdgps', ['lcdgps.c'], LIBS=gpslibs)
cgps = env.Program('cgps', ['cgps.c'], LIBS=gpslibs + ncurseslibs)

binaries = [gpsd, gpsdecode, gpsctl, gpspipe, gpxlogger, lcdgps]
if ncurseslibs:
    binaries += [cgps, gpsmon]

# Test programs
# TODO: conditionally add test_gpsmm and test_qgpsmm
test_float = env.Program('test_float', ['test_float.c'])
test_geoid = env.Program('test_geoid', ['test_geoid.c'], LIBS=gpslibs)
test_json = env.Program('test_json', ['test_json.c'], LIBS=gpslibs)
test_mkgmtime = env.Program('test_mkgmtime', ['test_mkgmtime.c'], LIBS=gpslibs)
test_trig = env.Program('test_trig', ['test_trig.c'], LIBS=["m"])
test_packet = env.Program('test_packet', ['test_packet.c'], LIBS=gpsdlibs)
test_bits = env.Program('test_bits', ['test_bits.c', "bits.c"])
test_gpsmm = env.Program('test_gpsmm', ['test_gpsmm.cpp'], LIBS=gpslibs)
test_libgps = env.Program('test_libgps', ['test_libgps.c'], LIBS=gpslibs)
testprogs = [test_float, test_trig, test_bits, test_packet,
             test_mkgmtime, test_geoid, test_json, test_libgps]
if cxx and GetOption("libgpsmm"):
    testprogs.append(test_gpsmm)

# Python programs
python_progs = ["gpscat", "gpsfake", "gpsprof", "xgps", "xgpsspeed"]
python_modules = ["gps/__init__.py", "gps/misc.py", "gps/fake.py",
                  "gps/gps.py", "gps/client.py"]

# Build Python binding
#
PYEXTENSIONS = ["gpspacket.so", "gpslib.so"]

# Build Python modules and scripts using distutils via setup.py.
# We define build-lib and build-scripts as distutils might have been
# configured to use different directories, but we want to use the
# produced files within the regress-driver script - therefore we
# need to build them in directories we know about.
# TODO: distutils uses a temporary directory; pass in an appopriate
# path so that it is under the build directory, not the source
# directory.  For now, chmod +w the source directory because it's
# better to have the VPATH build work than to have purity (so that
# distcheck can work).
# TODO: the way shlibs are put in the gps directory of the source tree
# and used for regression is wrong for VPATH builds.  regress-driver
# should instead load from PYTHON_DISTUTILS_LIBDIR, and then this symlink
# hack can be removed.  For now, try to be parallel.
# TODO:  Should the dependency on libgps.la be enforced inside
# setup.py?  (See the variable 'needed_files' in setup.py.)
abs_builddir = os.getcwd()
pylibdir    = "build/lib.%s-%s"  % (get_platform(), sys.version[0:3])
pyscriptdir = "build/scripts-%s" % sys.version[0:3]
python_parts = env.Command('python-parts',
                           ["gpspacket.c",
                            "gpsclient.c",
                            "setup.py",
                            compiled_gpslib,
                            compiled_gpsdlib]
                           + python_progs
                           + python_modules, [
    "(cd $SRCDIR; chmod a+w .; "
    "env version=" + gpsd_version + " abs_builddir=" + abs_builddir + " MAKE='scons -Q' "
    "$PYTHON setup.py build " +
    "--build-lib " + os.path.join(abs_builddir, pylibdir) + " " +
    "--build-scripts " + os.path.join(abs_builddir, pyscriptdir) + " " +
    ("--mangenerator '%s') && " % mangenerator) +
    ("(cd '%s' && " % abs_builddir) +
    "mkdir -p gps && cd gps && rm -f *.so && " +
    "ln -s %s/%s/gps/*.so . ) " % (abs_builddir, pylibdir)
    ])

#
# Special dependencies to make generated files
# TO-DO: Inline the Python scripts.
#

env.Command(target = "packet_names.h", source="packet_states.h", action="""
	rm -f $TARGET &&\
	sed -e '/^ *\([A-Z][A-Z0-9_]*\),/s//   \"\1\",/' <$SOURCE >$TARGET &&\
	chmod a-w $TARGET""")

env.Command(target="timebase.h", source="leapseconds.cache",
            action='$PYTHON leapsecond.py -h $SOURCE >$TARGET')

env.Command(target="gpsd.h", source="gpsd_config.h", action="""\
	rm -f $TARGET &&\
	echo \"/* This file is generated.  Do not hand-hack it! */\" >$TARGET &&\
	cat $TARGET-head >>$TARGET &&\
	cat gpsd_config.h >>$TARGET &&\
	cat $TARGET-tail >>$TARGET &&\
	chmod a-w $TARGET""")
Depends(target="gpsd.h", dependency="gpsd.h-head")
Depends(target="gpsd.h", dependency="gpsd.h-tail")

env.Command(target="gps_maskdump.c", source="maskaudit.py", action='''
	rm -f $TARGET &&\
        $PYTHON $SOURCE -c $SRCDIR >$TARGET &&\
        chmod a-w $TARGET''')
Depends(target="gps_maskdump.c", dependency="gps.h")
Depends(target="gps_maskdump.c", dependency="gpsd.h")

env.Command(target="ais_json.i", source="jsongen.py", action='''\
	rm -f $TARGET &&\
	$PYTHON $SOURCE --ais --target=parser >$TARGET &&\
	chmod a-w $TARGET''')

generated_sources = ['packet_names.h', 'timebase.h', 'gpsd.h',
                     'gps_maskdump.c', 'ais_json.c']

# Under autotools this depended on Makefile. We need it to depend
# on the state of the build-system variables.
env.Command(target="revision.h", source="gpsd_config.h", action='''
	rm -f $TARGET &&\
	$PYTHON -c \'from datetime import datetime; print "#define REVISION \\"%s\\"\\n" % (datetime.now().isoformat()[:-4])\' >$TARGET &&\
	chmod a-w revision.h''')

# leapseconds.cache is a local cache for information on leapseconds issued
# by the U.S. Naval observatory. It gets kept in the repository so we can
# build without Internet access.
env.Command(target="leapseconds.cache", source="leapsecond.py",
            action='$PYTHON $SOURCE -f $TARGET')

# Instantiate some file templates.  We'd like to use the Substfile builtin
# but it doesn't seem to work in scons 1.20
def substituter(target, source, env):
    substmap = (
        ('@VERSION@', gpsd_version),
        ('@prefix@',  GetOption('prefix')),
        ('@PYTHON@',  "$PYTHON"),
        )
    with open(str(source[0])) as sfp:
        content = sfp.read()
    for (s, t) in substmap:
        content = content.replace(s, t)
    with open(str(target[0]), "w") as tfp:
        tfp.write(content)
for fn in ("packaging/rpm/gpsd.spec.in", "libgps.pc.in", "libgpsd.pc.in",
       "jsongen.py.in", "maskaudit.py.in", "valgrind-audit.in"):
    builder = env.Command(source=fn, target=fn[:-3], action=substituter)
    post1 = env.AddPostAction(builder, 'chmod -w $TARGET')
    if fn.endswith(".py.in"):
        env.AddPostAction(post1, 'chmod +x $TARGET')

# Documentation

base_manpages = {
    "gpsd.8" : "gpsd.xml",
    "gpsd_json.5" : "gpsd_json.xml",
    "gps.1" : "gps.xml",
    "cgps.1" : "gps.xml",
    "lcdgps.1" : "gps.xml",
    "libgps.3" : "libgps.xml",
    "libgpsmm.3" : "libgpsmm.xml",
    "libQgpsmm.3" : "libgpsmm.xml",
    "libgpsd.3" : "libgpsd.xml",
    "gpsmon.1": "gpsmon.xml",
    "gpsctl.1" : "gpsctl.xml",
    "gpspipe.1" : "gpspipe.xml",
    "gpsdecode.1" : "gpsdecode.xml",
    "srec.5" : "srec.xml",
    }
python_manpages = {
    "gpsprof.1" : "gpsprof.xml",
    "gpsfake.1" : "gpsfake.xml",
    "gpscat.1" : "gpscat.xml",
    "xgpsspeed.1" : "gps.xml",
    "xgps.1" : "gps.xml",
    }

manpage_targets = []
if manbuilder:
    for (man, xml) in base_manpages.items():
        manpage_targets.append(env.Man(source=xml, target=man))

## Where it all comes together

build = env.Alias('build', binaries + python_parts + manpage_targets)
env.Default(*build)

## Installation and deinstallation

# Not here because too distro-specific: udev rules, desktop files, init scripts
# Possible bug: scons install -n doesn't show ldconfig postaction

for (name, metavar, help, default) in pathopts:
    exec name + " = os.path.join(GetOption('prefix') + GetOption('%s'))" % name

binaryinstall = []
binaryinstall.append(env.Install(sbindir, gpsd))
binaryinstall.append(env.Install(bindir,  [gpsdecode, gpsctl, gpspipe, gpxlogger, lcdgps]))
if ncurseslibs:
    binaryinstall.append(env.Install(bindir, [cgps, gpsmon]))
libversion = "%d.%d.%d" % (libgps_major, libgps_minor, libgps_age)
binaryinstall.append(env.InstallAs(source=compiled_gpslib,
              target=os.path.join(libdir, "libgps.so." + libversion)))
binaryinstall.append(env.InstallAs(source=compiled_gpsdlib,
              target=os.path.join(libdir, "libgpsd.so." + libversion)))
if have_chrpath:
    env.AddPostAction(binaryinstall, 'chrpath -d $TARGET')
if not (ARGUMENTS.get('debug', 0) or ARGUMENTS.get('profiling', 0)):
    env.AddPostAction(binaryinstall, 'strip $TARGET')

maninstall = []
for manpage in base_manpages:
    section = manpage.split(".")[1]
    dest = os.path.join(mandir, "man"+section, manpage)
    maninstall.append(env.InstallAs(source=manpage, target=dest))
install = env.Alias('install', binaryinstall + maninstall)
env.AddPostAction(install, ['ldconfig'])

def Uninstall(nodes):
    deletes = []
    for node in nodes:
        if node.__class__ == install[0].__class__:
            deletes.append(Uninstall(node.sources))
        else:
            deletes.append(Delete(str(node)))
    return deletes
uninstall = env.Command('uninstall', '', Flatten(Uninstall(Alias("install"))) or "")
env.AddPostAction(uninstall, ['ldconfig'])
env.AlwaysBuild(uninstall)
env.Precious(uninstall)

# Utility productions

def Utility(target, source, action):
    target = env.Command(target=target, source=source, action=action)
    env.AlwaysBuild(target)
    env.Precious(target)
    return target

# setup.py needs this
Utility('version' '', [],
        '@echo ' + gpsd_version + "\n")

# Report splint warnings
# Note: test_bits.c is unsplintable because of the PRI64 macros.
env['SPLINTOPTS'] = "-I/usr/include/libusb-1.0 +quiet -DSYSCONFDIR='\"./\"' "

def Splint(target,sources, description, params):
    return Utility(target,sources,[
            '@echo "Running splint on %s..."'%description,
            '-splint $SPLINTOPTS %s %s'%(" ".join(params)," ".join(sources)),
            ])

splint_table = [
    ('splint-daemon',gpsd_sources,'daemon', ['-exportlocal', '-redef']),
    ('splint-libgpsd',libgpsd_sources,'libgpsd', ['-exportlocal', '-redef']),
    ('splint-libgps',libgps_sources,'user-side libraries', ['-exportlocal', '-redef']),
    ('splint-cgps',['cgps.c'],'cgps', ['-exportlocal']),
    ('splint-gpsctl',['gpsctl.c'],'gpsctl', ['']),
    ('splint-gpsmon',gpsmon_sources,'gpsmon', ['-exportlocal']),
    ('splint-gpspipe',['gpspipe.c'],'gpspipe', ['']),
    ('splint-gpsdecode',['gpsdecode.c'],'gpsdecode', ['']),
    ('splint-gpxlogger',['gpxlogger.c'],'gpxlogger', ['']),
    ('splint-test_packet',['test_packet.c'],'test_packet test harness', ['']),
    ('splint-test_mkgmtime',['test_mkgmtime.c'],'test_mkgmtime test harness', ['']),
    ('splint-test_geoid',['test_geoid.c'],'test_geoid test harness', ['']),
    ('splint-test_json',['test_json.c'],'test_json test harness', ['']),
    ]

for (target,sources,description,params) in splint_table:
    env.Alias('splint',Splint(target,sources,description,params))


Utility("cppcheck", ["gpsd.h", "packet_names.h"],
        "cppcheck --template gcc --all --force $SRCDIR")

# Check the documentation for bogons, too
Utility("xmllint", glob.glob("*.xml"),
	"for xml in $SOURCES; do xmllint --nonet --noout --valid $$xml; done")

# Use deheader to remove headers not required.  If the statistics line
# ends with other than '0 removed' there's work to be done.
Utility("deheader", generated_sources, [
	'deheader -x cpp -x contrib -x gpspacket.c -x gpsclient.c -x monitor_proto.c -i gpsd_config.h -i gpsd.h -m "MORECFLAGS=\'-Werror -Wfatal-errors -DDEBUG -DPPS_ENABLE\' scons -Q"',
        ])

env.Alias('checkall', ['cppcheck','xmllint','splint'])

#
# Regression tests begin here
#
# Note that the *-makeregress targets re-create the *.log.chk source
# files from the *.log source files.

# Check that all Python modules compile properly 
def check_compile(target, source, env):
    for pyfile in source:
        'cp %s tmp.py'%(pyfile)
        '$PYTHON -tt -m py_compile tmp.py'
        'rm -f tmp.py tmp.pyc'
python_compilation_regress = Utility('python-comilation-regress',
        Glob('*.py') + Glob('gps/*.py') + python_progs + ['SConstruct'], check_compile)

# Regression-test the daemon
gps_regress = Utility("gps-regress", [gpsd, python_parts],
        '$SRCDIR/regress-driver test/daemon/*.log')

# Test that super-raw mode works. Compare each logfile against itself
# dumped through the daemon running in R=2 mode.  (This test is not
# included in the normal regressions.)
Utility("raw-regress", [gpsd, python_parts],
	'$SRCDIR/regress-driver test/daemon/*.log')

# Build the regression tests for the daemon.
Utility('gps-makeregress', [gpsd, python_parts],
	'$SRCDIR/regress-driver -b test/daemon/*.log')

# To build an individual test for a load named foo.log, put it in
# test/daemon and do this:
#	regress-driver -b test/daemon/foo.log

# Regression-test the RTCM decoder.
rtcm_regress = Utility('rtcm-regress', [gpsdecode], [
	'@echo "Testing RTCM decoding..."',
	'for f in $SRCDIR/test/*.rtcm2; do '
		'echo "Testing $${f}..."; '
		'$SRCDIR/gpsdecode -j <$${f} >/tmp/test-$$$$.chk; '
		'diff -ub $${f}.chk /tmp/test-$$$$.chk; '
	'done;',
	'@echo "Testing idempotency of JSON dump/decode for RTCM2"',
	'$SRCDIR/gpsdecode -e -j <test/synthetic-rtcm2.json >/tmp/test-$$$$.chk; '
		'grep -v "^#" test/synthetic-rtcm2.json | diff -ub - /tmp/test-$$$$.chk; '
		'rm /tmp/test-$$$$.chk',
        ])

# Rebuild the RTCM regression tests.
Utility('rtcm-makeregress', [gpsdecode], [
	'for f in $SRCDIR/test/*.rtcm2; do '
		'$SRCDIR/gpsdecode -j < ${f} > ${f}.chk; '
	'done'
        ])

# Regression-test the AIVDM decoder.
aivdm_regress = Utility('aivdm-regress', [gpsdecode], [
	'@echo "Testing AIVDM decoding..."',
	'for f in $SRCDIR/test/*.aivdm; do '
		'echo "Testing $${f}..."; '
		'$SRCDIR/gpsdecode -u -c <$${f} >/tmp/test-$$$$.chk; '
		'diff -ub $${f}.chk /tmp/test-$$$$.chk; '
	'done;',
	'@echo "Testing idempotency of JSON dump/decode for AIS"',
	'$SRCDIR/gpsdecode -e -j <$SRCDIR/test/synthetic-ais.json >/tmp/test-$$$$.chk; '
		'grep -v "^#" $SRCDIR/test/synthetic-ais.json | diff -ub - /tmp/test-$$$$.chk; '
		'rm /tmp/test-$$$$.chk',
        ])

# Rebuild the AIVDM regression tests.
Utility('aivdm-makeregress', [gpsdecode], [
	'for f in $SRCDIR/test/*.aivdm; do '
		'$SRCDIR/gpsdecode -u -c <$${f} > $${f}.chk; '
	'done',
        ])

# Regression-test the packet getter.
packet_regress = Utility('packet-regress', [test_packet], [
    '@echo "Testing detection of invalid packets..."',
    '$SRCDIR/test_packet | diff -u $SRCDIR/test/packet.test.chk -',
    ])

# Rebuild the packet-getter regression test
Utility('packet-makeregress', [test_packet], [
    '$SRCDIR/test_packet >$SRCDIR/test/packet.test.chk',
    ])

# Rebuild the packet-getter regression test
Utility('geoid-makeregress', [test_geoid], [
    '$SRCDIR/test_geoid 37.371192 122.014965 >$SRCDIR/test/geoid.test.chk'])

# Regression-test the geoid tester.
geoid_regress = Utility('geoid-regress', [test_geoid], [
    '@echo "Testing the geoid model..."',
    '$SRCDIR/test_geoid 37.371192 122.014965 | diff -u $SRCDIR/test/geoid.test.chk -',
    ])

# Regression-test the calendar functions
time_regress = Utility('time-regress', [test_mkgmtime], [
    '$SRCDIR/test_mkgmtime'
    ])

# Regression test the unpacking code in libgps
unpack_regress = Utility('unpack-regress', [test_libgps], [
    '@echo "Testing the client-library sentence decoder..."',
    '$SRCDIR/regress-driver -c $SRCDIR/test/clientlib/*.log',
    ])

# Build the regression test for the sentence unpacker
Utility('unpack-makeregress', [test_libgps], [
    '@echo "Rebuilding the client sentence-unpacker tests..."',
    '$SRCDIR/regress-driver -c -b $SRCDIR/test/clientlib/*.log'
    ])

# Unit-test the JSON parsing
json_regress = Utility('json-regress', [test_json], [
    '$SRCDIR/test_json'
    ])

# Unit-test the bitfield extractor - not in normal tests
bits_regress = Utility('bits-regress', [test_bits], [
    '$SRCDIR/test_bits'
    ])

# Run all normal regression tests
check = env.Alias('check', [
    python_compilation_regress,
    gps_regress,
    rtcm_regress,
    aivdm_regress,
    packet_regress,
    geoid_regress,
    time_regress,
    unpack_regress,
    json_regress])

env.Alias('testregress', check)

# The website directory
#
# None of these productions are fired by default.

env.Alias('website', Split('''
    www/gpscat.html www/gpsctl.html www/gpsdecode.html 
    www/gpsd.html www/gpsfake.html www/gpsmon.html 
    www/gpspipe.html www/gpsprof.html www/gps.html 
    www/libgpsd.html www/libgpsmm.html www/libgps.html
    www/srec.html
    www/AIVDM.html www/NMEA.html
    www/protocol-evolution.html www/protocol-transition.html
    www/client-howto.html www/writing-a-driver.html
    www/index.html www/hardware.html
    www/performance/performance.html
    www/internals.html
    '''))

# asciidoc documents
for stem in ['AIVDM', 'NMEA',
             'protocol-evolution', 'protocol-transition'
             'client-howto']:
    env.Command('www/%s.html' % stem, 'www/%s.txt' % stem,    
            ['asciidoc -a toc -o www/%s.html www/%s.txt' % (stem, stem)])

# DocBook documents
for stem in ['writing-a-driver', 'performance/performance']:
    env.HTML('www/%s.html' % stem, 'www/%s.xml' % stem)

# The internals manual.
# Doesn't capture dependencies on the subpages
env.HTML('www/internals.html', '$SRCDIR/doc/explanation.xml')

# The index page
env.Command('www/index.html', 'www/index.html.in',
            ['sed -e "/@DATE@/s//`date \'+%B %d, %Y\'`/" <$SOURCE >$TARGET'])

# The hardware page
env.Command('www/hardware.html', ['gpscap.py',
                                  'www/hardware-head.html',
                                  'gpscap.ini',
                                  'www/hardware-tail.html'],
            ['(cat www/hardware-head.html; $PYTHON gpscap.py; cat www/hardware-tail.html) >www/hardware.html'])


# Experimenting with pydoc.  Not yet fired by any other productions.

env.Alias('pydoc', "www/pydoc/index.html")

# We need to run epydoc with the Python version we built the modules for.
# So we define our own epydoc instead of using /usr/bin/epydoc
EPYDOC = "python -c 'from epydoc.cli import cli; cli()'"
env.Command('www/pydoc/index.html', python_progs + glob.glob("*.py")  + glob.glob("gps/*.py"), [
	'mkdir -p www/pydoc',
	EPYDOC + " -v --html --graph all -n GPSD $SOURCES -o www/pydoc",
        ])

# Productions for setting up and performing udev tests.
#
# Requires root. Do "udev-install", then "tail -f /var/log/syslog" in
# another window, then run 'make udev-test', then plug and unplug the
# GPS ad libitum.  All is well when you get fix reports each time a GPS
# is plugged in.

Utility('udev-install', '', [
	'cp $SRCDIR/gpsd.rules /lib/udev/rules.d/25-gpsd.rules',
	'cp $SRCDIR/gpsd.hotplug $SRCDIR/gpsd.hotplug.wrapper /lib/udev/',
	'chmod a+x /lib/udev/gpsd.hotplug /lib/udev/gpsd.hotplug.wrapper',
        ])

Utility('udev-uninstall', '', [
	'rm -f /lib/udev/{gpsd.hotplug,gpsd.hotplug.wrapper}',
	'rm -f /lib/udev/rules.d/25-gpsd.rules',
        ])

Utility('udev-test', '', [
	'$SRCDIR/gpsd -N -n -F /var/run/gpsd.sock -D 5',
        ])

# Release machinery begins here
#
# We need to be in the actual project repo (i.e. not doing a -Y build)
# for these productions to work.

if os.path.exists("gpsd.c") and os.path.exists(".gitignore"):
    distfiles = commands.getoutput(r"git ls-files |egrep -v '^(www|devtools|packaging|repo)'")
    distfiles = distfiles.split()
    distfiles.remove(".gitignore")
    distfiles += generated_sources
    distfiles += base_manpages.keys() + python_manpages.keys()

    dist = env.Command('dist', distfiles, [
        '@tar -czf gpsd-${VERSION}.tar.gz $SOURCES',
        '@ls -l gpsd-${VERSION}.tar.gz',
        ])
    env.Clean(dist, "gpsd-${VERSION}.tar.gz")

    # Make RPM from the specfile in packaging
    Utility('dist-rpm', dist, 'rpm -ta $SOURCE')

    # Make sure build-from-tarball works.
    Utility('testbuild', [dist], [
        'tar -xzvf gpsd-${VERSION}.tar.gz',
        'cd gpsd-${VERSION}; ./configure; make',
        'rm -fr gpsd-${VERSION}',
        ])

    # This is how to ship a release to Berlios incoming.
    # It requires developer access verified via ssh.
    #
    upload_ftp = Utility('upload-ftp', dist, [
            'shasum gpsd-${VERSION}.tar.gz >gpsd-${VERSION}.sum',
            'lftp -c "open ftp://ftp.berlios.de/incoming; mput $SOURCE gpsd-${VERSION}.sum"',
            ])

    #
    # This is how to tag a release.
    # It requires developer access verified via ssh.
    #
    release_tag = Utility("release-tag", '', [
            'git tag -s -m "Tagged for external release $VERSION" release-$VERSION',
            'git push --tags'
            ])

    #
    # Ship a release, providing all regression tests pass.
    # The clean is necessary so that dist will remake revision.h
    # with the current revision level in it.
    #
    Utility('ship', '', [check, dist, upload_ftp, release_tag])

# The following sets edit modes for GNU EMACS
# Local Variables:
# mode:python
# End:<|MERGE_RESOLUTION|>--- conflicted
+++ resolved
@@ -203,10 +203,8 @@
     env.Append(CCFLAGS=['-pg'])
     env.Append(LDFLAGS=['-pg'])
 
-<<<<<<< HEAD
 # Get a slight speedup by not doing automatic RCS and SCCS fetches.
 env.SourceCode('.', None)
-=======
 
 # Should we build with debug symbols?
 if ARGUMENTS.get('debug', 0):
@@ -214,8 +212,6 @@
     env.Append(CCFLAGS=['-O0'])
 else:
     env.Append(CCFLAGS=['-O2'])
-
->>>>>>> 65e9ede0
 
 ## Build help
 
